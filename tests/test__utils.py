--- conflicted
+++ resolved
@@ -1,9 +1,3 @@
-<<<<<<< HEAD
-"""Utility functions for library."""
-from polars_trading._utils import validate_columns
-import pytest
-import polars as pl
-=======
 from polars_trading._utils import validate_columns
 import pytest
 import polars as pl
@@ -75,5 +69,4 @@
             "sy": ["A", "B", "C"],
         }
     )
-    dummy_func(df, price_col="p", size_col="s", symbol_col="sy")
->>>>>>> 2e19fb6b
+    dummy_func(df, price_col="p", size_col="s", symbol_col="sy")