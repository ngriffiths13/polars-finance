--- conflicted
+++ resolved
@@ -1,84 +1 @@
-<<<<<<< HEAD
 """Utility functions for library."""
-
-import inspect
-from functools import wraps
-from typing import Callable
-
-import polars as pl
-
-from polars_trading.typing import FrameType
-
-
-def validate_columns(*column_args: str) -> Callable:
-    """Validate that the specified columns exist in the dataframe.
-
-    Args:
-    ----
-        *column_args: str - The column names to validate.
-
-    Returns:
-    -------
-        Callable
-
-    """
-
-    def decorator(func: Callable) -> Callable:
-        """Decorate validation of columns in a polars DataFrame.
-
-        Args:
-        ----
-            func: Callable
-
-        Returns:
-        -------
-            Callable
-
-        """
-
-        @wraps(func)
-        def wrapper(*args: FrameType, **kwargs: str) -> Callable:
-            """Validate that the specified columns exist in the dataframe.
-
-            Args:
-            ----
-                *args: DataFrameTypes
-                    The first argument must be a polars DataFrame.
-                **kwargs: str
-                    The column names to validate.
-
-            Raises:
-            ------
-                TypeError: If the first argument is not a polars DataFrame.
-                ValueError: If any of the specified columns do not exist.
-
-            Returns:
-            -------
-                Callable
-
-            """
-            # Get the dataframe from args or kwargs
-            df = args[0]
-
-            if not isinstance(df, pl.DataFrame | pl.LazyFrame):
-                raise TypeError("First argument must be a polars DataFrame")
-
-            func_kwargs = {
-                k: v.default
-                for k, v in inspect.signature(func).parameters.items()
-                if v.default is not inspect.Parameter.empty
-            }
-            func_kwargs.update(kwargs)
-            required_columns = [func_kwargs[a] for a in column_args]
-            # Check if all specified columns exist in the dataframe
-            missing_columns = [col for col in required_columns if col not in df.columns]
-            if missing_columns:
-                raise ValueError(f"Missing columns: {', '.join(missing_columns)}")
-
-            return func(*args, **kwargs)
-
-        return wrapper
-
-    return decorator
-=======
->>>>>>> c81d0eba
